--- conflicted
+++ resolved
@@ -29,13 +29,8 @@
           fi
 
       # Checking out using fetch-depth=0 to get all branch history
-<<<<<<< HEAD
-      - name: 'Checkout'
+      - name: "Checkout"
         uses: actions/checkout@v5
-=======
-      - name: "Checkout"
-        uses: actions/checkout@v4
->>>>>>> 634211e8
         with:
           fetch-depth: 0
 
@@ -45,13 +40,8 @@
     steps:
       # Check out with entire commit history to ensure all commits and tags
       # are available for correct versioning.
-<<<<<<< HEAD
-      - name: 'Checkout'
+      - name: "Checkout"
         uses: actions/checkout@v5
-=======
-      - name: "Checkout"
-        uses: actions/checkout@v4
->>>>>>> 634211e8
         with:
           fetch-depth: 0
 
